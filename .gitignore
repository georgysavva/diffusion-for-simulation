--- conflicted
+++ resolved
@@ -18,14 +18,12 @@
 _vizdoom/
 # Jupyter Notebook
 .ipynb_checkpoints
-<<<<<<< HEAD
-.local/
-=======
-
 # jack
 vae_data/
 vae_output/
 depre/
 *.jpg
 *.png
->>>>>>> 716a6583
+
+# georgy
+.local/